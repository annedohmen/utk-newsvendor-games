{
  "workbench.colorCustomizations": {
    "titleBar.activeForeground": "#000",
    "titleBar.inactiveForeground": "#000000CC",
    "titleBar.activeBackground": "#005eff",
    "titleBar.inactiveBackground": "#005eff"
  },
  "[html]": {
    "editor.formatOnSave": false
  },
  "[python]": {
    "editor.defaultFormatter": "ms-python.python",
    "editor.formatOnSaveMode": "file",
    "editor.autoIndent": "full",
    "editor.tabSize": 4,
    "editor.formatOnSave": true,
    "editor.formatOnPaste": false,
    "editor.codeActionsOnSave": {
      "source.organizeImports": true, // causes conflict between ms-python.python, which executes black as a final formatter, and isort (as configured pyproject.toml [tool.isort])
      // "source.fixAll": true
    }
  },
  "python.languageServer": "Pylance",
  "python.pythonPath": "./venv/bin/python",
  "python.formatting.provider": "black",
  "python.formatting.blackPath": "black",
  "python.formatting.blackArgs": [
    "--target-version",
    "py38",
    "--line-length",
    "128" // bump from 88
  ],
  "files.associations": {
    "*.html": "jinja-html"
  },
<<<<<<< HEAD
  "workbench.editor.enablePreview": false,
=======
  "files.watcherExclude": {
    "**/.git/objects/**": true,
    "**/.git/subtree-cache/**": true,
    "**/node_modules/*/**": true,
    "**/.hg/store/**": true,
    "**/venv/*/**": true
  }
>>>>>>> bfdf5efe
}<|MERGE_RESOLUTION|>--- conflicted
+++ resolved
@@ -33,9 +33,6 @@
   "files.associations": {
     "*.html": "jinja-html"
   },
-<<<<<<< HEAD
-  "workbench.editor.enablePreview": false,
-=======
   "files.watcherExclude": {
     "**/.git/objects/**": true,
     "**/.git/subtree-cache/**": true,
@@ -43,5 +40,4 @@
     "**/.hg/store/**": true,
     "**/venv/*/**": true
   }
->>>>>>> bfdf5efe
 }